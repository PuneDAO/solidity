/*
	This file is part of solidity.

	solidity is free software: you can redistribute it and/or modify
	it under the terms of the GNU General Public License as published by
	the Free Software Foundation, either version 3 of the License, or
	(at your option) any later version.

	solidity is distributed in the hope that it will be useful,
	but WITHOUT ANY WARRANTY; without even the implied warranty of
	MERCHANTABILITY or FITNESS FOR A PARTICULAR PURPOSE.  See the
	GNU General Public License for more details.

	You should have received a copy of the GNU General Public License
	along with solidity.  If not, see <http://www.gnu.org/licenses/>.
*/
/**
 * Common code generator for translating Yul / inline assembly to EVM and EVM1.5.
 */

#include <libyul/backends/evm/EVMCodeTransform.h>

#include <libyul/optimiser/NameCollector.h>
#include <libyul/AsmAnalysisInfo.h>
#include <libyul/AsmData.h>
#include <libyul/Utilities.h>

#include <liblangutil/Exceptions.h>

#include <boost/range/adaptor/reversed.hpp>

#include <variant>

using namespace std;
using namespace dev;
using namespace yul;

void VariableReferenceCounter::operator()(Identifier const& _identifier)
{
	increaseRefIfFound(_identifier.name);
}

void VariableReferenceCounter::operator()(FunctionDefinition const& _function)
{
	Scope* originalScope = m_scope;

	solAssert(m_info.virtualBlocks.at(&_function), "");
	m_scope = m_info.scopes.at(m_info.virtualBlocks.at(&_function).get()).get();
	solAssert(m_scope, "Variable scope does not exist.");

	for (auto const& v: _function.returnVariables)
		increaseRefIfFound(v.name);

	VariableReferenceCounter{m_context, m_info}(_function.body);

	m_scope = originalScope;
}

void VariableReferenceCounter::operator()(ForLoop const& _forLoop)
{
	Scope* originalScope = m_scope;
	// Special scoping rules.
	m_scope = m_info.scopes.at(&_forLoop.pre).get();

	walkVector(_forLoop.pre.statements);
	visit(*_forLoop.condition);
	(*this)(_forLoop.body);
	(*this)(_forLoop.post);

	m_scope = originalScope;
}

void VariableReferenceCounter::operator()(Block const& _block)
{
	Scope* originalScope = m_scope;
	m_scope = m_info.scopes.at(&_block).get();

	ASTWalker::operator()(_block);

	m_scope = originalScope;
}

void VariableReferenceCounter::increaseRefIfFound(YulString _variableName)
{
	m_scope->lookup(_variableName, Scope::Visitor(
		[=](Scope::Variable const& _var)
		{
			++m_context.variableReferences[&_var];
		},
		[=](Scope::Label const&) { },
		[=](Scope::Function const&) { }
	));
}

CodeTransform::CodeTransform(
	AbstractAssembly& _assembly,
	AsmAnalysisInfo& _analysisInfo,
	Block const& _block,
	bool _allowStackOpt,
	EVMDialect const& _dialect,
	BuiltinContext& _builtinContext,
	bool _evm15,
	ExternalIdentifierAccess const& _identifierAccess,
	bool _useNamedLabelsForFunctions,
	int _stackAdjustment,
	shared_ptr<Context> _context
):
	m_assembly(_assembly),
	m_info(_analysisInfo),
	m_dialect(_dialect),
	m_builtinContext(_builtinContext),
	m_allowStackOpt(_allowStackOpt),
	m_evm15(_evm15),
	m_useNamedLabelsForFunctions(_useNamedLabelsForFunctions),
	m_identifierAccess(_identifierAccess),
	m_stackAdjustment(_stackAdjustment),
	m_context(_context)
{
	if (!m_context)
	{
		// initialize
		m_context = make_shared<Context>();
		if (m_allowStackOpt)
			VariableReferenceCounter{*m_context, m_info}(_block);
	}
}

void CodeTransform::decreaseReference(YulString, Scope::Variable const& _var)
{
	if (!m_allowStackOpt)
		return;

	unsigned& ref = m_context->variableReferences.at(&_var);
	solAssert(ref >= 1, "");
	--ref;
	if (ref == 0)
		m_variablesScheduledForDeletion.insert(&_var);
}

bool CodeTransform::unreferenced(Scope::Variable const& _var) const
{
	return !m_context->variableReferences.count(&_var) || m_context->variableReferences[&_var] == 0;
}

void CodeTransform::freeUnusedVariables()
{
	if (!m_allowStackOpt)
		return;

	for (auto const& identifier: m_scope->identifiers)
		if (holds_alternative<Scope::Variable>(identifier.second))
		{
			Scope::Variable const& var = std::get<Scope::Variable>(identifier.second);
			if (m_variablesScheduledForDeletion.count(&var))
				deleteVariable(var);
		}

	while (m_unusedStackSlots.count(m_assembly.stackHeight() - 1))
	{
		solAssert(m_unusedStackSlots.erase(m_assembly.stackHeight() - 1), "");
		m_assembly.appendInstruction(dev::eth::Instruction::POP);
		--m_stackAdjustment;
	}
}

void CodeTransform::deleteVariable(Scope::Variable const& _var)
{
	solAssert(m_allowStackOpt, "");
	solAssert(m_context->variableStackHeights.count(&_var) > 0, "");
	m_unusedStackSlots.insert(m_context->variableStackHeights[&_var]);
	m_context->variableStackHeights.erase(&_var);
	m_context->variableReferences.erase(&_var);
	m_variablesScheduledForDeletion.erase(&_var);
}

void CodeTransform::operator()(VariableDeclaration const& _varDecl)
{
	solAssert(m_scope, "");

	int const numVariables = _varDecl.variables.size();
	int height = m_assembly.stackHeight();
	if (_varDecl.value)
	{
		std::visit(*this, *_varDecl.value);
		expectDeposit(numVariables, height);
	}
	else
	{
		int variablesLeft = numVariables;
		while (variablesLeft--)
			m_assembly.appendConstant(u256(0));
	}

	bool atTopOfStack = true;
	for (int varIndex = numVariables - 1; varIndex >= 0; --varIndex)
	{
		YulString varName = _varDecl.variables[varIndex].name;
		auto& var = std::get<Scope::Variable>(m_scope->identifiers.at(varName));
		m_context->variableStackHeights[&var] = height + varIndex;
		if (!m_allowStackOpt)
			continue;

		if (unreferenced(var))
		{
			if (atTopOfStack)
			{
				m_context->variableStackHeights.erase(&var);
				m_assembly.setSourceLocation(_varDecl.location);
				m_assembly.appendInstruction(dev::eth::Instruction::POP);
				--m_stackAdjustment;
			}
			else
				m_variablesScheduledForDeletion.insert(&var);
		}
		else if (m_unusedStackSlots.empty())
			atTopOfStack = false;
		else
		{
			int slot = *m_unusedStackSlots.begin();
			m_unusedStackSlots.erase(m_unusedStackSlots.begin());
			m_context->variableStackHeights[&var] = slot;
			m_assembly.setSourceLocation(_varDecl.location);
			if (int heightDiff = variableHeightDiff(var, varName, true))
				m_assembly.appendInstruction(dev::eth::swapInstruction(heightDiff - 1));
			m_assembly.appendInstruction(dev::eth::Instruction::POP);
			--m_stackAdjustment;
		}
	}
	checkStackHeight(&_varDecl);
}

void CodeTransform::stackError(StackTooDeepError _error, int _targetStackHeight)
{
	m_assembly.appendInstruction(dev::eth::Instruction::INVALID);
	// Correct the stack.
	while (m_assembly.stackHeight() > _targetStackHeight)
		m_assembly.appendInstruction(dev::eth::Instruction::POP);
	while (m_assembly.stackHeight() < _targetStackHeight)
		m_assembly.appendConstant(u256(0));
	// Store error.
	m_stackErrors.emplace_back(std::move(_error));
}

void CodeTransform::operator()(Assignment const& _assignment)
{
	int height = m_assembly.stackHeight();
	std::visit(*this, *_assignment.value);
	expectDeposit(_assignment.variableNames.size(), height);

	m_assembly.setSourceLocation(_assignment.location);
	generateMultiAssignment(_assignment.variableNames);
	checkStackHeight(&_assignment);
}

void CodeTransform::operator()(ExpressionStatement const& _statement)
{
	m_assembly.setSourceLocation(_statement.location);
	std::visit(*this, _statement.expression);
	checkStackHeight(&_statement);
}

<<<<<<< HEAD
=======
void CodeTransform::operator()(Label const& _label)
{
	solAssert(!m_allowStackOpt, "");
	m_assembly.setSourceLocation(_label.location);
	solAssert(m_scope, "");
	solAssert(m_scope->identifiers.count(_label.name), "");
	Scope::Label& label = std::get<Scope::Label>(m_scope->identifiers.at(_label.name));
	m_assembly.appendLabel(labelID(label));
	checkStackHeight(&_label);
}

>>>>>>> 77a537e2
void CodeTransform::operator()(FunctionCall const& _call)
{
	solAssert(m_scope, "");

	if (BuiltinFunctionForEVM const* builtin = m_dialect.builtin(_call.functionName.name))
	{
		builtin->generateCode(_call, m_assembly, m_builtinContext, [&]() {
			for (auto const& arg: _call.arguments | boost::adaptors::reversed)
				visitExpression(arg);
			m_assembly.setSourceLocation(_call.location);
		});
	}
	else
	{
		m_assembly.setSourceLocation(_call.location);
		EVMAssembly::LabelID returnLabel(-1); // only used for evm 1.0
		if (!m_evm15)
		{
			returnLabel = m_assembly.newLabelId();
			m_assembly.appendLabelReference(returnLabel);
			m_stackAdjustment++;
		}

		Scope::Function* function = nullptr;
		solAssert(m_scope->lookup(_call.functionName.name, Scope::NonconstVisitor(
			[=](Scope::Variable&) { solAssert(false, "Expected function name."); },
			[=](Scope::Label&) { solAssert(false, "Expected function name."); },
			[&](Scope::Function& _function) { function = &_function; }
		)), "Function name not found.");
		solAssert(function, "");
		solAssert(function->arguments.size() == _call.arguments.size(), "");
		for (auto const& arg: _call.arguments | boost::adaptors::reversed)
			visitExpression(arg);
		m_assembly.setSourceLocation(_call.location);
		if (m_evm15)
			m_assembly.appendJumpsub(functionEntryID(_call.functionName.name, *function), function->arguments.size(), function->returns.size());
		else
		{
			m_assembly.appendJumpTo(functionEntryID(_call.functionName.name, *function), function->returns.size() - function->arguments.size() - 1);
			m_assembly.appendLabel(returnLabel);
			m_stackAdjustment--;
		}
		checkStackHeight(&_call);
	}
}

<<<<<<< HEAD
=======
void CodeTransform::operator()(FunctionalInstruction const& _instruction)
{
	if (m_evm15 && (
		_instruction.instruction == dev::eth::Instruction::JUMP ||
		_instruction.instruction == dev::eth::Instruction::JUMPI
	))
	{
		bool const isJumpI = _instruction.instruction == dev::eth::Instruction::JUMPI;
		if (isJumpI)
		{
			solAssert(_instruction.arguments.size() == 2, "");
			visitExpression(_instruction.arguments.at(1));
		}
		else
		{
			solAssert(_instruction.arguments.size() == 1, "");
		}
		m_assembly.setSourceLocation(_instruction.location);
		auto label = labelFromIdentifier(std::get<Identifier>(_instruction.arguments.at(0)));
		if (isJumpI)
			m_assembly.appendJumpToIf(label);
		else
			m_assembly.appendJumpTo(label);
	}
	else
	{
		for (auto const& arg: _instruction.arguments | boost::adaptors::reversed)
			visitExpression(arg);
		m_assembly.setSourceLocation(_instruction.location);
		m_assembly.appendInstruction(_instruction.instruction);
	}
	checkStackHeight(&_instruction);
}

>>>>>>> 77a537e2
void CodeTransform::operator()(Identifier const& _identifier)
{
	m_assembly.setSourceLocation(_identifier.location);
	// First search internals, then externals.
	solAssert(m_scope, "");
	if (m_scope->lookup(_identifier.name, Scope::NonconstVisitor(
		[=](Scope::Variable& _var)
		{
			// TODO: opportunity for optimization: Do not DUP if this is the last reference
			// to the top most element of the stack
			if (int heightDiff = variableHeightDiff(_var, _identifier.name, false))
				m_assembly.appendInstruction(dev::eth::dupInstruction(heightDiff));
			else
				// Store something to balance the stack
				m_assembly.appendConstant(u256(0));
			decreaseReference(_identifier.name, _var);
		},
		[=](Scope::Label& _label)
		{
			m_assembly.appendLabelReference(labelID(_label));
		},
		[=](Scope::Function&)
		{
			solAssert(false, "Function not removed during desugaring.");
		}
	)))
	{
		return;
	}
	solAssert(
		m_identifierAccess.generateCode,
		"Identifier not found and no external access available."
	);
	m_identifierAccess.generateCode(_identifier, IdentifierContext::RValue, m_assembly);
	checkStackHeight(&_identifier);
}

void CodeTransform::operator()(Literal const& _literal)
{
	m_assembly.setSourceLocation(_literal.location);
	m_assembly.appendConstant(valueOfLiteral(_literal));

	checkStackHeight(&_literal);
}

void CodeTransform::operator()(yul::Instruction const& _instruction)
{
	solAssert(!m_allowStackOpt, "");
	solAssert(!m_evm15 || _instruction.instruction != dev::eth::Instruction::JUMP, "Bare JUMP instruction used for EVM1.5");
	solAssert(!m_evm15 || _instruction.instruction != dev::eth::Instruction::JUMPI, "Bare JUMPI instruction used for EVM1.5");
	m_assembly.setSourceLocation(_instruction.location);
	m_assembly.appendInstruction(_instruction.instruction);
	checkStackHeight(&_instruction);
}

void CodeTransform::operator()(If const& _if)
{
	visitExpression(*_if.condition);
	m_assembly.setSourceLocation(_if.location);
	m_assembly.appendInstruction(dev::eth::Instruction::ISZERO);
	AbstractAssembly::LabelID end = m_assembly.newLabelId();
	m_assembly.appendJumpToIf(end);
	(*this)(_if.body);
	m_assembly.setSourceLocation(_if.location);
	m_assembly.appendLabel(end);
	checkStackHeight(&_if);
}

void CodeTransform::operator()(Switch const& _switch)
{
	//@TODO use JUMPV in EVM1.5?

	visitExpression(*_switch.expression);
	int expressionHeight = m_assembly.stackHeight();
	map<Case const*, AbstractAssembly::LabelID> caseBodies;
	AbstractAssembly::LabelID end = m_assembly.newLabelId();
	for (Case const& c: _switch.cases)
	{
		if (c.value)
		{
			(*this)(*c.value);
			m_assembly.setSourceLocation(c.location);
			AbstractAssembly::LabelID bodyLabel = m_assembly.newLabelId();
			caseBodies[&c] = bodyLabel;
			solAssert(m_assembly.stackHeight() == expressionHeight + 1, "");
			m_assembly.appendInstruction(dev::eth::dupInstruction(2));
			m_assembly.appendInstruction(dev::eth::Instruction::EQ);
			m_assembly.appendJumpToIf(bodyLabel);
		}
		else
			// default case
			(*this)(c.body);
	}
	m_assembly.setSourceLocation(_switch.location);
	m_assembly.appendJumpTo(end);

	size_t numCases = caseBodies.size();
	for (auto const& c: caseBodies)
	{
		m_assembly.setSourceLocation(c.first->location);
		m_assembly.appendLabel(c.second);
		(*this)(c.first->body);
		// Avoid useless "jump to next" for the last case.
		if (--numCases > 0)
		{
			m_assembly.setSourceLocation(c.first->location);
			m_assembly.appendJumpTo(end);
		}
	}

	m_assembly.setSourceLocation(_switch.location);
	m_assembly.appendLabel(end);
	m_assembly.appendInstruction(dev::eth::Instruction::POP);
	checkStackHeight(&_switch);
}

void CodeTransform::operator()(FunctionDefinition const& _function)
{
	solAssert(m_scope, "");
	solAssert(m_scope->identifiers.count(_function.name), "");
	Scope::Function& function = std::get<Scope::Function>(m_scope->identifiers.at(_function.name));

	int const localStackAdjustment = m_evm15 ? 0 : 1;
	int height = localStackAdjustment;
	solAssert(m_info.scopes.at(&_function.body), "");
	Scope* varScope = m_info.scopes.at(m_info.virtualBlocks.at(&_function).get()).get();
	solAssert(varScope, "");
	for (auto const& v: _function.parameters | boost::adaptors::reversed)
	{
		auto& var = std::get<Scope::Variable>(varScope->identifiers.at(v.name));
		m_context->variableStackHeights[&var] = height++;
	}

	m_assembly.setSourceLocation(_function.location);
	int const stackHeightBefore = m_assembly.stackHeight();

	if (m_evm15)
		m_assembly.appendBeginsub(functionEntryID(_function.name, function), _function.parameters.size());
	else
		m_assembly.appendLabel(functionEntryID(_function.name, function));

	m_assembly.setStackHeight(height);

	m_stackAdjustment += localStackAdjustment;

	for (auto const& v: _function.returnVariables)
	{
		auto& var = std::get<Scope::Variable>(varScope->identifiers.at(v.name));
		m_context->variableStackHeights[&var] = height++;
		// Preset stack slots for return variables to zero.
		m_assembly.appendConstant(u256(0));
	}

	m_context->functionExitPoints.push(
		CodeTransformContext::JumpInfo{m_assembly.newLabelId(), m_assembly.stackHeight()}
	);
	try
	{
		CodeTransform(
			m_assembly,
			m_info,
			_function.body,
			m_allowStackOpt,
			m_dialect,
			m_builtinContext,
			m_evm15,
			m_identifierAccess,
			m_useNamedLabelsForFunctions,
			localStackAdjustment,
			m_context
		)(_function.body);
	}
	catch (StackTooDeepError const& _error)
	{
		// This exception will be re-thrown after the end of the surrounding block.
		// It enables us to see which functions compiled successfully and which did not.
		// Even if we emit actual code, add an illegal instruction to make sure that tests
		// will catch it.
		StackTooDeepError error(_error);
		if (error.functionName.empty())
			error.functionName = _function.name;
		stackError(std::move(error), height);
	}

	m_assembly.appendLabel(m_context->functionExitPoints.top().label);
	m_context->functionExitPoints.pop();

	{
		// The stack layout here is:
		// <return label>? <arguments...> <return values...>
		// But we would like it to be:
		// <return values...> <return label>?
		// So we have to append some SWAP and POP instructions.

		// This vector holds the desired target positions of all stack slots and is
		// modified parallel to the actual stack.
		vector<int> stackLayout;
		if (!m_evm15)
			stackLayout.push_back(_function.returnVariables.size()); // Move return label to the top
		stackLayout += vector<int>(_function.parameters.size(), -1); // discard all arguments

		for (size_t i = 0; i < _function.returnVariables.size(); ++i)
			stackLayout.push_back(i); // Move return values down, but keep order.

		if (stackLayout.size() > 17)
		{
			StackTooDeepError error(_function.name, YulString{}, stackLayout.size() - 17);
			error << errinfo_comment(
				"The function " +
				_function.name.str() +
				" has " +
				to_string(stackLayout.size() - 17) +
				" parameters or return variables too many to fit the stack size."
			);
			stackError(std::move(error), m_assembly.stackHeight() - _function.parameters.size());
		}
		else
		{
			while (!stackLayout.empty() && stackLayout.back() != int(stackLayout.size() - 1))
				if (stackLayout.back() < 0)
				{
					m_assembly.appendInstruction(dev::eth::Instruction::POP);
					stackLayout.pop_back();
				}
				else
				{
					m_assembly.appendInstruction(dev::eth::swapInstruction(stackLayout.size() - stackLayout.back() - 1));
					swap(stackLayout[stackLayout.back()], stackLayout.back());
				}
			for (int i = 0; size_t(i) < stackLayout.size(); ++i)
				solAssert(i == stackLayout[i], "Error reshuffling stack.");
		}
	}
	if (m_evm15)
		m_assembly.appendReturnsub(_function.returnVariables.size(), stackHeightBefore);
	else
		m_assembly.appendJump(stackHeightBefore - _function.returnVariables.size());
	m_stackAdjustment -= localStackAdjustment;
	checkStackHeight(&_function);
	m_assembly.setStackHeight(stackHeightBefore);
}

void CodeTransform::operator()(ForLoop const& _forLoop)
{
	Scope* originalScope = m_scope;
	// We start with visiting the block, but not finalizing it.
	m_scope = m_info.scopes.at(&_forLoop.pre).get();
	int stackStartHeight = m_assembly.stackHeight();

	visitStatements(_forLoop.pre.statements);

	AbstractAssembly::LabelID loopStart = m_assembly.newLabelId();
	AbstractAssembly::LabelID postPart = m_assembly.newLabelId();
	AbstractAssembly::LabelID loopEnd = m_assembly.newLabelId();

	m_assembly.setSourceLocation(_forLoop.location);
	m_assembly.appendLabel(loopStart);

	visitExpression(*_forLoop.condition);
	m_assembly.setSourceLocation(_forLoop.location);
	m_assembly.appendInstruction(dev::eth::Instruction::ISZERO);
	m_assembly.appendJumpToIf(loopEnd);

	int const stackHeightBody = m_assembly.stackHeight();
	m_context->forLoopStack.emplace(Context::ForLoopLabels{ {postPart, stackHeightBody}, {loopEnd, stackHeightBody} });
	(*this)(_forLoop.body);

	m_assembly.setSourceLocation(_forLoop.location);
	m_assembly.appendLabel(postPart);

	(*this)(_forLoop.post);

	m_assembly.setSourceLocation(_forLoop.location);
	m_assembly.appendJumpTo(loopStart);
	m_assembly.appendLabel(loopEnd);

	finalizeBlock(_forLoop.pre, stackStartHeight);
	m_context->forLoopStack.pop();
	m_scope = originalScope;
	checkStackHeight(&_forLoop);
}

int CodeTransform::appendPopUntil(int _targetDepth)
{
	int const stackDiffAfter = m_assembly.stackHeight() - _targetDepth;
	for (int i = 0; i < stackDiffAfter; ++i)
		m_assembly.appendInstruction(dev::eth::Instruction::POP);
	return stackDiffAfter;
}

void CodeTransform::operator()(Break const& _break)
{
	yulAssert(!m_context->forLoopStack.empty(), "Invalid break-statement. Requires surrounding for-loop in code generation.");
	m_assembly.setSourceLocation(_break.location);

	Context::JumpInfo const& jump = m_context->forLoopStack.top().done;
	m_assembly.appendJumpTo(jump.label, appendPopUntil(jump.targetStackHeight));

	checkStackHeight(&_break);
}

void CodeTransform::operator()(Continue const& _continue)
{
	yulAssert(!m_context->forLoopStack.empty(), "Invalid continue-statement. Requires surrounding for-loop in code generation.");
	m_assembly.setSourceLocation(_continue.location);

	Context::JumpInfo const& jump = m_context->forLoopStack.top().post;
	m_assembly.appendJumpTo(jump.label, appendPopUntil(jump.targetStackHeight));

	checkStackHeight(&_continue);
}

void CodeTransform::operator()(Leave const& _leaveStatement)
{
	yulAssert(!m_context->functionExitPoints.empty(), "Invalid leave-statement. Requires surrounding function in code generation.");
	m_assembly.setSourceLocation(_leaveStatement.location);

	Context::JumpInfo const& jump = m_context->functionExitPoints.top();
	m_assembly.appendJumpTo(jump.label, appendPopUntil(jump.targetStackHeight));

	checkStackHeight(&_leaveStatement);
}

void CodeTransform::operator()(Block const& _block)
{
	Scope* originalScope = m_scope;
	m_scope = m_info.scopes.at(&_block).get();

	int blockStartStackHeight = m_assembly.stackHeight();
	visitStatements(_block.statements);

	finalizeBlock(_block, blockStartStackHeight);
	m_scope = originalScope;

	if (!m_stackErrors.empty())
		BOOST_THROW_EXCEPTION(m_stackErrors.front());
}

AbstractAssembly::LabelID CodeTransform::labelFromIdentifier(Identifier const& _identifier)
{
	AbstractAssembly::LabelID label = AbstractAssembly::LabelID(-1);
	if (!m_scope->lookup(_identifier.name, Scope::NonconstVisitor(
		[=](Scope::Variable&) { solAssert(false, "Expected label"); },
		[&](Scope::Label& _label)
		{
			label = labelID(_label);
		},
		[=](Scope::Function&) { solAssert(false, "Expected label"); }
	)))
	{
		solAssert(false, "Identifier not found.");
	}
	return label;
}

AbstractAssembly::LabelID CodeTransform::labelID(Scope::Label const& _label)
{
	if (!m_context->labelIDs.count(&_label))
		m_context->labelIDs[&_label] = m_assembly.newLabelId();
	return m_context->labelIDs[&_label];
}

AbstractAssembly::LabelID CodeTransform::functionEntryID(YulString _name, Scope::Function const& _function)
{
	if (!m_context->functionEntryIDs.count(&_function))
	{
		AbstractAssembly::LabelID id =
			m_useNamedLabelsForFunctions ?
			m_assembly.namedLabel(_name.str()) :
			m_assembly.newLabelId();
		m_context->functionEntryIDs[&_function] = id;
	}
	return m_context->functionEntryIDs[&_function];
}

void CodeTransform::visitExpression(Expression const& _expression)
{
	int height = m_assembly.stackHeight();
	std::visit(*this, _expression);
	expectDeposit(1, height);
}

void CodeTransform::visitStatements(vector<Statement> const& _statements)
{
	std::optional<AbstractAssembly::LabelID> jumpTarget = std::nullopt;

	for (auto const& statement: _statements)
	{
		freeUnusedVariables();
		auto const* functionDefinition = std::get_if<FunctionDefinition>(&statement);
		if (functionDefinition && !jumpTarget)
		{
			m_assembly.setSourceLocation(locationOf(statement));
			jumpTarget = m_assembly.newLabelId();
			m_assembly.appendJumpTo(*jumpTarget, 0);
		}
		else if (!functionDefinition && jumpTarget)
		{
			m_assembly.appendLabel(*jumpTarget);
			jumpTarget = std::nullopt;
		}

		std::visit(*this, statement);
	}
	// we may have a leftover jumpTarget
	if (jumpTarget)
		m_assembly.appendLabel(*jumpTarget);

	freeUnusedVariables();
}

void CodeTransform::finalizeBlock(Block const& _block, int blockStartStackHeight)
{
	m_assembly.setSourceLocation(_block.location);

	freeUnusedVariables();

	// pop variables
	solAssert(m_info.scopes.at(&_block).get() == m_scope, "");
	for (auto const& id: m_scope->identifiers)
		if (holds_alternative<Scope::Variable>(id.second))
		{
			Scope::Variable const& var = std::get<Scope::Variable>(id.second);
			if (m_allowStackOpt)
			{
				solAssert(!m_context->variableStackHeights.count(&var), "");
				solAssert(!m_context->variableReferences.count(&var), "");
				m_stackAdjustment++;
			}
			else
				m_assembly.appendInstruction(dev::eth::Instruction::POP);
		}

	int deposit = m_assembly.stackHeight() - blockStartStackHeight;
	solAssert(deposit == 0, "Invalid stack height at end of block: " + to_string(deposit));
	checkStackHeight(&_block);
}

void CodeTransform::generateMultiAssignment(vector<Identifier> const& _variableNames)
{
	solAssert(m_scope, "");
	for (auto const& variableName: _variableNames | boost::adaptors::reversed)
		generateAssignment(variableName);
}

void CodeTransform::generateAssignment(Identifier const& _variableName)
{
	solAssert(m_scope, "");
	if (auto var = m_scope->lookup(_variableName.name))
	{
		Scope::Variable const& _var = std::get<Scope::Variable>(*var);
		if (int heightDiff = variableHeightDiff(_var, _variableName.name, true))
			m_assembly.appendInstruction(dev::eth::swapInstruction(heightDiff - 1));
		m_assembly.appendInstruction(dev::eth::Instruction::POP);
		decreaseReference(_variableName.name, _var);
	}
	else
	{
		solAssert(
			m_identifierAccess.generateCode,
			"Identifier not found and no external access available."
		);
		m_identifierAccess.generateCode(_variableName, IdentifierContext::LValue, m_assembly);
	}
}

int CodeTransform::variableHeightDiff(Scope::Variable const& _var, YulString _varName, bool _forSwap)
{
	solAssert(m_context->variableStackHeights.count(&_var), "");
	int heightDiff = m_assembly.stackHeight() - m_context->variableStackHeights[&_var];
	solAssert(heightDiff > (_forSwap ? 1 : 0), "Negative stack difference for variable.");
	int limit = _forSwap ? 17 : 16;
	if (heightDiff > limit)
	{
		m_stackErrors.emplace_back(_varName, heightDiff - limit);
		m_stackErrors.back() << errinfo_comment(
			"Variable " +
			_varName.str() +
			" is " +
			to_string(heightDiff - limit) +
			" slot(s) too deep inside the stack."
		);
		BOOST_THROW_EXCEPTION(m_stackErrors.back());
	}
	return heightDiff;
}

void CodeTransform::expectDeposit(int _deposit, int _oldHeight) const
{
	solAssert(m_assembly.stackHeight() == _oldHeight + _deposit, "Invalid stack deposit.");
}

void CodeTransform::checkStackHeight(void const* _astElement) const
{
	solAssert(m_info.stackHeightInfo.count(_astElement), "Stack height for AST element not found.");
	int stackHeightInAnalysis = m_info.stackHeightInfo.at(_astElement);
	int stackHeightInCodegen = m_assembly.stackHeight() - m_stackAdjustment;
	solAssert(
		stackHeightInAnalysis == stackHeightInCodegen,
		"Stack height mismatch between analysis and code generation phase: Analysis: " +
		to_string(stackHeightInAnalysis) +
		" code gen: " +
		to_string(stackHeightInCodegen)
	);
}<|MERGE_RESOLUTION|>--- conflicted
+++ resolved
@@ -259,20 +259,6 @@
 	checkStackHeight(&_statement);
 }
 
-<<<<<<< HEAD
-=======
-void CodeTransform::operator()(Label const& _label)
-{
-	solAssert(!m_allowStackOpt, "");
-	m_assembly.setSourceLocation(_label.location);
-	solAssert(m_scope, "");
-	solAssert(m_scope->identifiers.count(_label.name), "");
-	Scope::Label& label = std::get<Scope::Label>(m_scope->identifiers.at(_label.name));
-	m_assembly.appendLabel(labelID(label));
-	checkStackHeight(&_label);
-}
-
->>>>>>> 77a537e2
 void CodeTransform::operator()(FunctionCall const& _call)
 {
 	solAssert(m_scope, "");
@@ -319,43 +305,6 @@
 	}
 }
 
-<<<<<<< HEAD
-=======
-void CodeTransform::operator()(FunctionalInstruction const& _instruction)
-{
-	if (m_evm15 && (
-		_instruction.instruction == dev::eth::Instruction::JUMP ||
-		_instruction.instruction == dev::eth::Instruction::JUMPI
-	))
-	{
-		bool const isJumpI = _instruction.instruction == dev::eth::Instruction::JUMPI;
-		if (isJumpI)
-		{
-			solAssert(_instruction.arguments.size() == 2, "");
-			visitExpression(_instruction.arguments.at(1));
-		}
-		else
-		{
-			solAssert(_instruction.arguments.size() == 1, "");
-		}
-		m_assembly.setSourceLocation(_instruction.location);
-		auto label = labelFromIdentifier(std::get<Identifier>(_instruction.arguments.at(0)));
-		if (isJumpI)
-			m_assembly.appendJumpToIf(label);
-		else
-			m_assembly.appendJumpTo(label);
-	}
-	else
-	{
-		for (auto const& arg: _instruction.arguments | boost::adaptors::reversed)
-			visitExpression(arg);
-		m_assembly.setSourceLocation(_instruction.location);
-		m_assembly.appendInstruction(_instruction.instruction);
-	}
-	checkStackHeight(&_instruction);
-}
-
->>>>>>> 77a537e2
 void CodeTransform::operator()(Identifier const& _identifier)
 {
 	m_assembly.setSourceLocation(_identifier.location);
